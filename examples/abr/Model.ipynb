--- conflicted
+++ resolved
@@ -113,15 +113,11 @@
     "# Given a set of parameters, the Model object can produce the equations of motion of the system\n",
     "# Here, we get the time derivative of the state: dydt(t, y) => y dot\n",
     "# We set sparse=True so that it will use sparse matrices, which will be faster when we have so many reactions\n",
-<<<<<<< HEAD
     "# something else\n",
     "# rand\n",
+    "# even more random text\n",
     "# problem text\n",
-=======
-    "# random text\n",
-    "# even more random text\n",
-    "\n",
->>>>>>> fcbab38b
+    "\n",
     "dydt = reduced_model.get_dydt(parameters=parameters, sparse=True)"
    ]
   },
