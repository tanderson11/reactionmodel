from dataclasses import dataclass, make_dataclass
import numpy as np

@dataclass(frozen=True)
class ImmutableArray():
    data: tuple
    shape: tuple

    @classmethod
    def from_np_array(cls, np_array) -> None:
        return cls(tuple(np_array.flatten().tolist()), np_array.shape)

    def to_np_array(self):
        return np.reshape(np.array(self.data), self.shape)

@dataclass(frozen=True)
class FrozenDictionary():
    subclass_name = 'SpecificFrozenDict'
    pass

    @classmethod
    def make(cls, dictionary):
        fields = []
        typed_parameters = {}

        for k,v in dictionary.items():
            field_type, field_value = cls.handle_field(k, v)
            fields.append((k, field_type))
            typed_parameters[k] = field_value
<<<<<<< HEAD

=======
            
>>>>>>> 11b707f1
        klass = make_dataclass(cls.subclass_name, fields, bases=(cls,), frozen=True, eq=False)
        return klass(**typed_parameters)

    @staticmethod
    def handle_field(k, v):
        return (type(v),v)

    def asdict(self):
        d = {}
        for k,v in self.__dict__.items():
            d[k] = v
        return d

    def __eq__(self, other: object) -> bool:
        return self.asdict() == other.asdict()<|MERGE_RESOLUTION|>--- conflicted
+++ resolved
@@ -27,11 +27,6 @@
             field_type, field_value = cls.handle_field(k, v)
             fields.append((k, field_type))
             typed_parameters[k] = field_value
-<<<<<<< HEAD
-
-=======
-            
->>>>>>> 11b707f1
         klass = make_dataclass(cls.subclass_name, fields, bases=(cls,), frozen=True, eq=False)
         return klass(**typed_parameters)
 
